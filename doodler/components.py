# Standard library imports
import datetime
import json
import logging
import os
import pathlib
import time

from typing import List, Optional, Dict

# External dependencies imports
import holoviews as hv
import imageio
import numpy as np
import pandas as pd
import param
import panel as pn
import tifffile
import PIL
from PIL import Image, ImageDraw
from osgeo import gdal

# from .segmentation.annotations_to_segmentations import label_to_colors
# from .segmentation.image_segmentation import segmentation

from doodler_engine.annotations_to_segmentations import segmentation, check_sanity, label_to_colors

logger = logging.getLogger(__name__)

# Load the bokeh extension for holoviews and panel
hv.extension('bokeh')

# Global holoviews parameters: no axis ticks and numbers on overlay plots
hv.opts.defaults(hv.opts.Overlay(xaxis='bare', yaxis='bare'))


class Toggle(pn.reactive.ReactiveHTML):
    """Button of the ClassToggleGroup.
    """

    active = param.Boolean(False, doc='If the button is toggled or not')

    klass = param.String(doc='Button name')

    color = param.String(doc='Color of the border in hex format')

    _template = """
    <button id="button" style="text-decoration: {{ 'underline' if active else 'normal' }};border-color:{{ color }};border-width:4px;border-radius:5%;padding:10px;font-weight:{{ 'bold' if active else 'normal' }}" onclick="${_update}">
        {{ klass }}
    </button>"""

    _scripts = {
        'active': """
        if (data.active) {
            button.style.fontWeight = "bold"
            button.style.textDecoration = "underline"
        } else {
            button.style.fontWeight = "normal"
            button.style.textDecoration = null
        }
        """
    }

    def _update(self, event):
        # One way update, a toggle can be only deactivated by setting .active to False programmatically.
        if not self.active:
            self.active = True


class ClassToggleGroup(pn.viewable.Viewer):
    """Component that allows to toggle a class by clicking on its colorized button.
    """

    active = param.String(doc='The active/selected class')

    class_color_mapping = param.Dict(doc='class:color mapping')

    def __init__(self, **params):
        super().__init__(**params)

        widgets = {}
        for i, (klass, color) in enumerate(self.class_color_mapping.items()):
            widget = Toggle(klass=klass, color=color)
            if i == 0:
                widget.active = True
            widget.param.watch(self._update_active, 'active')
            widgets[klass] = widget

        klass0 = next(iter(self.class_color_mapping))
        self.active = klass0
        self._widgets = widgets

    def _update_active(self, event):
        self._prev_active = self.active
        self._widgets[self._prev_active].active = False
        self.active = event.obj.klass

    def __panel__(self):
        # Add bottom margin to avoid the flexbox to overlap with a bottom widget.
        return pn.FlexBox(*self._widgets.values(), margin=(0, 0, 15, 0))


class DoodleDrawer(pn.viewable.Viewer):
    """Drawing component to draw lines with different class/color and width.

    Its `doodles` property allows to obtain the lines drawn as a list of pandas dataframes.
    """

    # Required input

    class_color_mapping = param.Dict(precedence=-1, doc='class:color mapping')

    # Optional input

    class_toggle_group_type = param.ClassSelector(
        class_=ClassToggleGroup, is_instance=False, doc='Optional toggle.'
    )

    # UI elements

    line_width = param.Integer(default=2, bounds=(1, 10), doc='Line width slider')

    remove_doodles = param.Event(label='Remove selected doodle(s)', doc='Button to remove the selected doodle(s)')

    clear_all = param.Event(label='Clear doodles', doc='Button to clear all the doodles')

    # Internal parameter

    class_toggle_group = param.Parameter(precedence=-1, doc='Instance of a ClassToggleGroup')

    label_class = param.Selector(precedence=-1, doc='Curent class')

    line_color = param.Selector(precedence=-1, doc='Current line color')

    def __init__(self, class_color_mapping, **params):
        self._accumulated_lines = []  # List of dataframes

        super().__init__(class_color_mapping=class_color_mapping, **params)

        classes = list(self.class_color_mapping)
        self.param.label_class.objects = classes
        self.param.label_class.default = self.label_class = classes[0]
        colors = list(self.class_color_mapping.values())
        self.param.line_color.objects = colors
        self.param.line_color.default = self.line_color = colors[0]

        if 'class_toggle_group_type' in params:
            self.class_toggle_group = self.class_toggle_group_type(class_color_mapping=self.class_color_mapping)

            def link(event):
                self.label_class = event.new

            self.class_toggle_group.param.watch(link, 'active')

        _shared_plot_opts = {
            'selected': [], 'selection_line_color': '#000000',
            'selection_line_width': 5, 'nonselection_alpha': 1
        }
        
        # Pipe used to initialize the draw plot, clear it in ._accumulate_drawn_lines(), and update it in ._remove_doodles().
        self._draw_pipe = hv.streams.Pipe(data=[])
        # The DynamicMap reacts to the parameters change to draw lines with the desired style.
        self._draw = hv.DynamicMap(self._update_draw_cb, streams=[self._draw_pipe]).apply.opts(
            color=self.param.line_color, line_width=self.param.line_width
        ).opts(active_tools=['freehand_draw'], **(_shared_plot_opts))
        # Create a FreeHandDraw linked stream and attach it to the DynamicMap/
        # The DynamicMap plot is going to serve as a support for the draw tool,
        # and the data is going to be saved in the stream (see .element or .data).
        self._draw_stream = hv.streams.FreehandDraw(source=self._draw)

        # This Pipe is going to send lines accumulated from previous drawing 'sessions',
        # a session including all the lines drawn between a parameter change (line_width, class, ...).
        self._drawn_pipe = hv.streams.Pipe()
        self._drawn = hv.DynamicMap(self._drawn_cb, streams=[self._drawn_pipe]).apply.opts(
            color='line_color', line_width='line_width'
        ).opts(tools=['tap'], **(_shared_plot_opts))

        # Set the ._accumulate_drawn_lines() callback on parameter changes to gather
        # the lines previously drawn.
        self.param.watch(self._accumulate_drawn_lines, ['line_color', 'line_width'])

        # Store the previous label class, this is used in ._accumulate_drawn_lines
        self._prev_label_class = self.label_class
        
        # Create a custom widget (allows dynamically setting disabled property) for the remove_doodles parameter.
        self._remove_doodles_button = pn.widgets.Button.from_param(
            parameter=self.param.remove_doodles,
            name='Remove selected doodle(s)',
            button_type='default', disabled=True
        )
        # For each DynamicMap containing doodles, create a Selection1D linked stream
        # and attach it to the DynamicMap to see if at least one doodle was selected.
        self._draw_selection_stream = hv.streams.Selection1D(source=self._draw)
        self._drawn_selection_stream = hv.streams.Selection1D(source=self._drawn)
        # Add a subscriber that enables/disables the ability to remove doodles depending on whether a doodle was selected.
        self._draw_selection_stream.add_subscriber(self._set_remove_doodles_ability)
        self._drawn_selection_stream.add_subscriber(self._set_remove_doodles_ability)

        # Create a custom widget (allows dynamically setting disabled property) for the clear_all parameter.
        self._clear_all_doodles_button = pn.widgets.Button.from_param(
            parameter=self.param.clear_all,
            name='Clear doodles',
            button_type='default', loading = False
        )

    @param.depends('label_class', watch=True)
    def _update_color(self):
        self.line_color = self.class_color_mapping[self.label_class]

    def _update_draw_cb(self, data: Dict):
        """Update the lines drawn in a session.
        """
        return hv.Contours(data)

    def _drawn_cb(self, data: Optional[List[pd.DataFrame]]):
        """Plot all the lines previously drawn.
        """
        return hv.Contours(data, kdims=['x', 'y'], vdims=['line_color', 'line_width'])

    def _accumulate_drawn_lines(self, event: Optional[param.parameterized.Event] = None):
        """Accumulate the drawn lines, clear the drawing plot and plot all
        the drawn lines.
        """
        # dframe() on a stream element that has multiple lines return a dataframe
        # with an empty line (filled with np.nan) separating the lines. To avoid
        # having to deal with that, .split() is used to obtain a dataframe per line.
        lines = [element.dframe() for element in self._draw_stream.element.split()]
        lines = [df_line for df_line in lines if not df_line.empty]
        if not lines:
            return
        # Add to each dataframe/line its properties and its label class
        for df_line in lines:
            for ppt in ['line_width', 'line_color']:
                if event:
                    df_line[ppt] = event.old if event.name == ppt else getattr(self, ppt)
                else:
                    # No event means that we want the current properties.
                    df_line[ppt] = getattr(self, ppt)
            df_line['label_class'] = self._prev_label_class
        self._accumulated_lines.extend(lines)
        # Clear the plot from the lines just drawn
        self._draw_pipe.event(data=[])
        # Clear the draw stream
        self._draw_stream.event(data={})
        # Plot all the lines drawn at this stage by sending them through this Pipe
        self._drawn_pipe.event(data=self._accumulated_lines)

        self._prev_label_class = self.label_class

    def _set_remove_doodles_ability(self, index: Optional[List[int]] = []):
        """Enables/disables the button for removing doodles depending on whether doodles are selected.
        """
        # Enable the remove_doodles button if at least one doodle is selected.
        if index: self._remove_doodles_button.disabled = False
        # Else disable the button if no doodles are selected.
        else: self._remove_doodles_button.disabled = True

    @param.depends('remove_doodles', watch=True)
    def _remove_doodles(self):
        """Removes any selected doodles when the button for removing doodles is enabled and clicked.
        """
        # If the user is allowed to remove selected doodles (button is enabled)...
        if not self._remove_doodles_button.disabled:
            if self._draw_selection_stream.index:
                # Remove the selected doodle(s) from the draw stream.
                remaining_doodles_data = self._draw_stream.data.copy()
                for col, all_doodles_vals in remaining_doodles_data.items():
                    remaining_doodles_data[col] = [one_doodle_vals for i, one_doodle_vals in enumerate(all_doodles_vals) if i not in self._draw_selection_stream.index]
                self._draw_stream.event(data=remaining_doodles_data)
                # Plot the non-removed doodles by sending the draw pipe the modified list of dataframes.
                remaining_doodles_dataframes = [element.dframe() for element in self._draw_stream.element.split()]
                self._draw_pipe.event(data=remaining_doodles_dataframes)
            if self._drawn_selection_stream.index:
                # Remove the dataframe that corresponds to each selected drawn doodle.
                self._accumulated_lines = [doodle for i, doodle in enumerate(self._accumulated_lines) if i not in self._drawn_selection_stream.index]
                # Plot the non-removed drawn doodles by sending the drawn pipe the modified list of dataframes.
                self._drawn_pipe.event(data=self._accumulated_lines)
            # Disable the button once the doodles are removed and no doodles are selected.
            self._remove_doodles_button.disabled = True
    
    @param.depends('clear_all', watch=True)
    def _update_clear(self):
        with pn.param.set_values(self._clear_all_doodles_button, loading = True):
            self.clear()

    def clear(self):
        self._accumulated_lines = []
        self._draw_pipe.event(data=[])
        self._drawn_pipe.event(data=[])
        self._draw_stream.event(data={})

    def within(self, bbox):
        """
        Return True if the doodles are all within the given bounding box.
        """
        l, b, r, t = bbox
        for d in self.doodles:
            if d['x'].min() < l or d['x'].max() > r or d['y'].min() < b or d['y'].max() > t:
                return False
        return True

    @property
    def classes(self):
        return list(self.class_color_mapping.keys())

    @property
    def colormap(self):
        return list(self.class_color_mapping.values())

    @property
<<<<<<< HEAD
    def remove_doodles_button(self):
        return self._remove_doodles_button
=======
    def clear_all_doodles_button(self):
        return self._clear_all_doodles_button
>>>>>>> 92045698

    @property
    def plot(self):
        return self._drawn * self._draw

    @property
    def doodles(self) -> List[pd.DataFrame]:
        if self._draw_stream.data:
            self._accumulate_drawn_lines()
        return self._accumulated_lines


def doodles_as_array(
    doodles: List[pd.DataFrame],
    img_width: int,
    img_height: int,
    colormap: List[str],
) -> np.ndarray:
    """Turn doodle lines into Numpy arrays. The line width is taken into account.
    """
    pimg = PIL.Image.new('L', (img_width, img_height), 0)
    drawing = ImageDraw.Draw(pimg)
    for doodle in doodles:
        # Project each line from the bokeh coordinate system to the one required to create them with PIL.
        # List of vertices (x, y)
        vertices = list(doodle[['x', 'y']].itertuples(index=False, name=None))
        # There's a unique width per line
        line_width = doodle.loc[0, 'line_width']
        # Index of the colormap + 1
        line_color = doodle.loc[0, 'line_color']
        fill_value = colormap.index(line_color) + 1
        drawing.line(
            vertices,
            width=line_width,
            fill=fill_value,
            joint='curve'
        )
    return np.array(pimg)


class InputImage(param.Parameterized):
    """Component to select an image among a list and visualize it"""

    # UI elements

    location = param.Selector(label='Input image (.JPEG or .TIFF)', doc='Current image path')

    # Internal

    img_bounds = param.NumericTuple(None, length=4, doc='Bounding box in pixels.')

    def __init__(self, **params):
        super().__init__(**params)
        self._pane = pn.pane.HoloViews(sizing_mode='scale_height', min_height=300)
        self._load_image()

    @classmethod
    def from_folder(cls, imgs_folder, **params):
        """Return a list of JPG, JPEG, TIF, or TIFF images in a folder (not recursively).
        """
        imfiles = [
            p
            for p in pathlib.Path(imgs_folder).iterdir()
            if p.is_file() and p.suffix.lower() in ('.jpg', '.jpeg', '.tif', '.tiff')
        ]
        imfiles = sorted(imfiles)
        input_image = cls(**params)
        input_image.param.location.objects = imfiles
        input_image.location = imfiles[0]
        return input_image

    @staticmethod
    def read_from_fs(path) -> np.ndarray:
        """Read tif or jpeg as an nd np array.
        """
        _, ext = os.path.splitext(path)

        if ext.lower() in ('.jpg', '.jpeg'):
            img = Image.open(path)
            if img.mode == 'CMYK':
                img = img.convert('RGB')
        elif ext.lower() in ('.tif', '.tiff'):
            img = tifffile.imread(str(path))
        arr = np.array(img)

        # array is (nrows, ncols, nbands)
        return arr

    @param.depends('location', watch=True)
    def _load_image(self):
        if not self.location:
            self._plot = self._pane.object = hv.RGB(data=[])
            return
        self.array = array = self.read_from_fs(self.location)
        
        # this is where we want to split the image array used for doodling
        # and the n-band array for segmentation
        if np.ndim(array) <=2:
            array = np.dstack((array,array,array))
        
        h, w, nbands = array.shape
        if nbands > 3:
            img = array[:, :, 0:3].copy()
        else:
            img = array.copy()

        # Make sure image array is within the range
        # [0, 255] for integers or [0, 1] for floats.
        if np.issubdtype(img.dtype, np.integer) and not (np.all(img >= 0) and np.all(img <= 255)):
            img = (img / np.amax(img) * 255).astype(np.uint8)
        elif np.issubdtype(img.dtype, np.floating) and not (np.all(img >= 0) and np.all(img <= 1)):
            img = img / np.amax(img)
            img[img == float("-inf")] = 0

        # Preserve the aspect ratio
        self.img_bounds = (0, 0, w, h)
        self._plot = self._pane.object = hv.RGB(
            img, bounds=self.img_bounds
        ).opts(aspect=(w / h))

    def remove_img(self):
        """Remove the current image and get the next one if available.
        """
        locations = self.param.location.objects.copy()
        idx = locations.index(self.location)
        locations.pop(idx)
        self.param.location.objects = locations
        if locations:
            try:
                self.location = locations[idx]
            except IndexError:
                self.location = locations[0]
        else:
            self.location = None

    @property
    def plot(self):
        """
        RGB HoloViews element of the selected image.
        """
        return self._plot

    @property
    def pane(self):
        """
        Panel HoloViews pane.
        """
        return self._pane


class ComputationSettings(pn.viewable.Viewer):
    """All the parameters required by the algorithms perfoming the segmentation.

    Parameters defined with a precedence greater than _BASIC are automatically
    displayed. Parameters with negative precedence are never displayed. The
    remaining parameters are displayed by clicking on the Advanced check box.
    """

    # Precedence thresholds

    _ADVANCED = 0
    _BASIC = 10

    # TODO: UI to distinguish between post-processing and classifier settings

    advanced = param.Boolean(default=False)

    # Post-processing settings

    crf_theta = param.Number(default=1, bounds=(1, 100), step=1, label="Blur factor", precedence=11)

    crf_mu = param.Number(default=1, bounds=(1, 100), step=1, label="Model independence factor", precedence=1)

    crf_downsample_factor = param.Integer(default=2, bounds=(1, 6), label="CRF downsample factor", precedence=1)

    ## no need for this paramater with doodler-engine
    # gt_prob = param.Number(default=0.9, bounds=(0.5, 0.99), step=0.1, label="Probability of doodle", precedence=1)

    # Classifier settings

    rf_downsample_value = param.Integer(default=1, bounds=(1, 20), step=1, label="Classifier downsample factor", precedence=1)

    n_sigmas = param.Integer(default=2, bounds=(2, 6), label="Number of scales", precedence=11)

    # Fixed parameters (hard-coded in Dash doodler)

    multichannel = param.Boolean(True, constant=True, precedence=-1)

    intensity = param.Boolean(True, constant=True, precedence=-1)

    edges = param.Boolean(True, constant=True, precedence=-1)

    texture = param.Boolean(True, constant=True, precedence=-1)

    sigma_min = param.Integer(1, constant=True, precedence=-1)

    sigma_max = param.Integer(16, constant=True, precedence=-1)

    def __init__(self, **params):
        super().__init__(**params)
        self._pane = pn.Param(self.param, display_threshold=self._BASIC, sizing_mode='stretch_width')

    @param.depends('advanced', watch=True)
    def _update_threshold(self):
        self._pane.display_threshold = self._ADVANCED if self.advanced else self._BASIC

    def as_dict(self):
        return {
            p: v
            for p, v in self.param.values().items()
            if p not in ('name', 'advanced')
        }

    def __panel__(self):
        return self._pane


class Info(pn.viewable.Viewer):
    """Colorized text box to display information to the user.
    """

    def __init__(self):
        super().__init__()
        self._toolbar_instructions = ''.join([
            'To select doodles, click the **Tap tool** <img src="https://raw.githubusercontent.com/venuswku/holodoodler/modify-doodles/assets/TapTool.png" alt="Tap tool" width="16"/> next to the image.',
            '<ul><li>Click on a doodle to select it, and click on an empty image area to unselect.</li>',
            '<li>Hold down the SHIFT key while clicking to select more than one doodle.</li>',
            '<li>The "Remove selected doodle(s)" button only works when at least one doodle is selected.</li></ul>',
            'To draw doodles, click the **Freehand Draw tool** <img src="https://raw.githubusercontent.com/venuswku/holodoodler/modify-doodles/assets/FreehandDrawTool.png" alt="Freehand Draw tool" width="16"/> next to the image.'
        ])
        self._pane = pn.pane.Alert(object=self._toolbar_instructions, min_height=150, sizing_mode='stretch_both')

    def update(self, msg, msg_type='primary'):
        logger.info(msg)
        self._pane.object = msg
        self._pane.alert_type = msg_type

    def add(self, msg):
        logger.info(msg)
        self._pane.object += f'<br>{msg}'

    def reset(self):
        self._pane.object = self._toolbar_instructions
        self._pane.alert_type = 'primary'

    def __panel__(self):
        return self._pane


class Application(param.Parameterized):
    """Application to create a Doodler that can be served by Panel.

    The Application takes care of composing and linking the components. It
    relies on the core segmentation algorithm to compute the segmentation.

    The main components need to be instantiated before creating the Application.

        app = Application(
            settings=ComputationSettings(...),
            doodler_drawer=DoodleDrawer(...),
            input_image=InputImage(...),
            info=Info(...),
        )
        app.servable()
    """

    # Main components

    settings = param.ClassSelector(class_=ComputationSettings, is_instance=True)

    doodle_drawer = param.ClassSelector(class_=DoodleDrawer, is_instance=True)

    input_image = param.ClassSelector(class_=InputImage, is_instance=True)

    info = param.ClassSelector(class_=Info, is_instance=True)

    # Segmentation UI

    compute_segmentation = param.Event(label='Compute segmentation')

    clear_segmentation = param.Event(label='Clear segmentation')

    save_segmentation = param.Event(label='Save segmentation and continue')

    # Customizable HoloViews styles (hidden from the GUI, settable in the constructor)

    canvas_width = param.Integer(default=600)

    def __init__(self, **params):
        self._img_pane = pn.pane.HoloViews(sizing_mode='scale_height')
        super().__init__(**params)

    @param.depends('doodle_drawer.clear_all', watch=True)
    def _update_img_pane(self):
        with pn.param.set_values(self._img_pane, loading=True):
            self._img_pane.object = (self.input_image.plot * self.doodle_drawer.plot).opts(responsive='height')

    @param.depends('input_image.location', watch=True)
    def _reset(self):
        # Selecting a new image so reset/clear the app.
        self.doodle_drawer.clear()
        self._clear_segmentation()
        self.info.reset()

    def _init_segmentation_output(self):
        self._segmentation_color = None
        self._segmentation = None
        self._mask_doodles = None

    @param.depends('clear_segmentation', watch=True, on_init=True)
    def _clear_segmentation(self):
        self._update_img_pane()
        self._init_segmentation_output()

    @param.depends('compute_segmentation', watch=True)
    def _compute_segmentation(self):
        doodles = self.doodle_drawer.doodles
        if not doodles:
            self.info.update('Draw doodles before trying to run the algorithm.', 'danger')
            return
        # if not self.doodle_drawer.within(self.input_image.img_bounds):
        #     self.info.update('At least a doodle was found to be drawn outside of the image bounds.', 'danger')
        #     return
        if not self.input_image.location:
            self.info.update('Input image not loaded.', 'danger')
            return

        with pn.param.set_values(self._img_pane, loading=True):
            start_time = time.time()
            self.info.update('Start...')

            self.info.add('Projecting/Converting doodles into a mask...')
            _, _, img_width, img_height = self.input_image.img_bounds
            self._mask_doodles = doodles_as_array(
                doodles,
                img_width=img_width,
                img_height=img_height,
                colormap=self.doodle_drawer.colormap,
            )

            # Long computation...
            self.info.add('Core segmentation computation...')
            ## DB: this function now takes new arguments, and a different order
            ## **self.settings.as_dict() may be considered good practice, but it obscures inputs 
            ## and makes things harder for me to debug. I've rather just see the inputs spelled out
            ## in the correct order so I know for sure. 

            # self._segmentation = segmentation(
            #     img=self.input_image.array,
            #     mask=self._mask_doodles,
            #     **self.settings.as_dict(),
            # )
            self._segmentation = segmentation(
                img=self.input_image.array,
                mask=self._mask_doodles,
                crf_theta_slider_value=self.settings.as_dict()['crf_theta'],
                crf_mu_slider_value = self.settings.as_dict()['crf_mu'],
                rf_downsample_value = self.settings.as_dict()['rf_downsample_value'],
                crf_downsample_factor = self.settings.as_dict()['crf_downsample_factor'],
                n_sigmas = self.settings.as_dict()['n_sigmas'],
                multichannel = self.settings.as_dict()['multichannel'],
                intensity = self.settings.as_dict()['intensity'],
                edges = self.settings.as_dict()['edges'],
                texture = self.settings.as_dict()['texture'],
                sigma_min = self.settings.as_dict()['sigma_min'],
                sigma_max = self.settings.as_dict()['sigma_max']
            )

            ## new function of the doodler-engine
            self._segmentation = check_sanity(self._segmentation,self._mask_doodles)
            self._segmentation = np.flipud(self._segmentation)

            self.info.add('Colorizing the segmentation...')
            ## DB: New version requires "alpha" and "do_alpha"
            # self._segmentation_color = label_to_colors(
            #     self._segmentation,
            #     self.input_image.array[:, :, 0] == 0,
            #     colormap=self.doodle_drawer.colormap,
            #     color_class_offset=-1,
            # )
            if np.ndim(self.input_image.array) <= 2:
                mask=self.input_image.array[:, :] == 0
            else:
                mask=self.input_image.array[:, :, 0] == 0

            self._segmentation_color = label_to_colors(
                self._segmentation,
                mask,
                colormap=self.doodle_drawer.colormap,
                color_class_offset=-1,
                alpha=128,
                do_alpha=True
            )

            self.info.add('Rendering the results...')
            hv_segmentation_color = hv.RGB(
                self._segmentation_color, bounds=self.input_image.img_bounds
            ).opts(alpha=0.5, responsive='height')
            self._img_pane.object = self._img_pane.object * hv_segmentation_color
            duration = round(time.time() - start_time, 1)
            self.info.add(f'Process done in {duration}s.')

    def _save_output_file(self, data, location, input_file_format, num_bands=1, file_options=[]):
        if input_file_format in ('.tif', '.tiff'):
            # Create a TIFF output file with georeferencing information (if the file is a GeoTIFF).
            rows, cols = data.shape[0], data.shape[1]
            driver = gdal.GetDriverByName('GTiff')
            driver.Register()
            output_dataset = driver.Create(
                str(location),
                cols, rows, num_bands,
                gdal.GDT_Byte,
                file_options
            )
            input_dataset = gdal.Open(str(self.input_image.location))
            input_geotransform = input_dataset.GetGeoTransform(can_return_null=1)
            if input_geotransform is not None:
                input_projection = input_dataset.GetProjection()
                output_dataset.SetGeoTransform(input_geotransform)
                output_dataset.SetProjection(input_projection)
            # Write each color and alpha channel as a raster band in the TIFF file.
            if num_bands == 1:
                output_dataset.GetRasterBand(1).WriteArray(data)
            else:
                for i in range(num_bands):
                    seg_band = np.asarray(data[:, :, i].copy())
                    output_dataset.GetRasterBand(i+1).WriteArray(seg_band)
            # Flush the cache to save its data to the new TIFF file.
            output_dataset.FlushCache()
            # Close datasets to complete writing and flushing the output dataset to the local disk.
            output_dataset = None
            input_dataset = None
        else:
            # Create a PNG output file.
            imageio.imwrite(location, data)

    @param.depends('save_segmentation', watch=True)
    def _save_segmentation(self):
        """
        TODO: Define what do save, how and where.
        """
        if self._segmentation is None:
            self.info.update('Run first a segmentation before saving.', 'danger')
            return

        self.info.update('Saving results...', 'success')
        root_res_dir = pathlib.Path('results')
        root_res_dir.mkdir(exist_ok=True)

        now = datetime.datetime.now().strftime('%Y%m%d-%H%M%S')
        res_dir = root_res_dir / now
        res_dir.mkdir()

        input_file = os.path.basename(self.input_image.location)
        input_name, ext = os.path.splitext(input_file)
        input_file_format = ext.lower()
        if input_file_format in ('.jpg', '.jpeg'): input_file_format = '.png'
        # doodles = 1-band 8-bit integer (greyscale) version of the user's doodles
        doodles_name = input_name + '_doodles' + input_file_format
        doodles_file = res_dir / doodles_name
        self._save_output_file(
            self._mask_doodles,
            doodles_file,
            input_file_format
        )
        # grayscale segmentation = 1-band 8-bit integer (greyscale) version of the Doodler output, before it gets colorized
        grayscale_segmentation_name = input_name + '_label' + input_file_format
        grayscale_segmentation_file = res_dir / grayscale_segmentation_name
        self._save_output_file(
            self._segmentation,
            grayscale_segmentation_file,
            input_file_format
        )
        # colorized segmentation = multi-band 8-bit integer (RGBA) version of the Doodler output with colors
        colorized_segmentation_name = input_name + '_colorlabel' + input_file_format
        colorized_segmentation_file = res_dir / colorized_segmentation_name
        self._save_output_file(
            self._segmentation_color,
            colorized_segmentation_file,
            input_file_format,
            num_bands = self._segmentation_color.shape[2],
            file_options = ['PHOTOMETRIC=RGB', 'ALPHA=YES']
        )

        content = {}
        content['time'] = now
        content['user'] = 'placeholder'
        content['settings'] = self.settings.as_dict()
        content['classes'] = self.doodle_drawer.classes
        content['colormap'] = self.doodle_drawer.colormap
        in_ = {}
        in_['image'] = str(self.input_image.location)
        content['input'] = in_
        out = {}
        out['doodles'] = str(doodles_file)
        out['label'] = str(grayscale_segmentation_file)
        out['colorlabel'] = str(colorized_segmentation_file)
        content['output'] = out

        json_name = input_name + '_info.json'
        json_file = res_dir / json_name
        with open(json_file, 'w') as finfo:
            json.dump(content, finfo, indent=4)
        self.info.add('Done! Onto the next one!')

    @param.depends('_save_segmentation', watch=True)
    def _remove_image(self):
        self.input_image.remove_img()

    @property
    def plot_pane(self):
        return self._img_pane<|MERGE_RESOLUTION|>--- conflicted
+++ resolved
@@ -196,7 +196,7 @@
         self._draw_selection_stream.add_subscriber(self._set_remove_doodles_ability)
         self._drawn_selection_stream.add_subscriber(self._set_remove_doodles_ability)
 
-        # Create a custom widget (allows dynamically setting disabled property) for the clear_all parameter.
+        # Create a custom widget (allows dynamically setting loading property) for the clear_all parameter.
         self._clear_all_doodles_button = pn.widgets.Button.from_param(
             parameter=self.param.clear_all,
             name='Clear doodles',
@@ -308,13 +308,12 @@
         return list(self.class_color_mapping.values())
 
     @property
-<<<<<<< HEAD
     def remove_doodles_button(self):
         return self._remove_doodles_button
-=======
+
+    @property
     def clear_all_doodles_button(self):
         return self._clear_all_doodles_button
->>>>>>> 92045698
 
     @property
     def plot(self):

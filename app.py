--- conflicted
+++ resolved
@@ -70,12 +70,8 @@
     pn.pane.HTML('<b>Doodling options</b>'),
     app.doodle_drawer.class_toggle_group,
     app.doodle_drawer.param.line_width,
-<<<<<<< HEAD
     app.doodle_drawer.remove_doodles_button,
-    app.doodle_drawer.param.clear_all,
-=======
     app.doodle_drawer.clear_all_doodles_button,
->>>>>>> 92045698
     app.settings,
     pn.widgets.Button.from_param(app.param.compute_segmentation, button_type='primary'),
     pn.widgets.Button.from_param(app.param.clear_segmentation, button_type='warning'),
